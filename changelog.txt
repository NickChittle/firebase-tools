--- conflicted
+++ resolved
@@ -1,13 +1,8 @@
 feature - Adds ability to deploy scheduled functions
 fixed - Fixes a bug in Cloud Firestore emulator where rulesets with no-op writes would modify a document's updated_at timestamp.
-<<<<<<< HEAD
 fixed - Reduces lock contention in Cloud Firestore emulator during concurrent writes to a document.
-feature - Serving Hosting locally can now proxy to the live Cloud Run service.
-=======
-fixed - Reduced lock contention in Cloud Firestore emulator during concurrent writes to a document.
 feature - Serving Hosting locally can now proxy to the live Cloud Run service.
 fixed - Fixes a bug where fields in Cloud Firestore indexes would be sorted alphabetically for display.
 fixed - Fixes a bug in Firestore Emulator REST API that caused 404s to root collections.
 fixed - Firestore Emulator now accepts secure JWTs from Android/iOS SDK with warnings.
-fixed - Lifecycle hooks will respect a single multi-resource deploy.
->>>>>>> cb01c8a2
+fixed - Lifecycle hooks will respect a single multi-resource deploy.