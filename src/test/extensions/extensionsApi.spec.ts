import * as _ from "lodash";
import { expect } from "chai";
import * as nock from "nock";
import * as sinon from "sinon";

import * as helpers from "../helpers";
import * as api from "../../api";
import { FirebaseError } from "../../error";

import * as extensionsApi from "../../extensions/extensionsApi";

const VERSION = "v1beta";
const PROJECT_ID = "test-project";
const INSTANCE_ID = "test-extensions-instance";
const PUBLISHER_ID = "test-project";
const EXTENSION_ID = "test-extension";
const EXTENSION_VERSION = "0.0.1";

const EXT_SPEC = {
  name: "cool-things",
  version: "1.0.0",
  resources: {
    name: "cool-resource",
    type: "firebaseextensions.v1beta.function",
  },
  sourceUrl: "www.google.com/cool-things-here",
};
const TEST_EXTENSION_1 = {
  name: "publishers/test-pub/extensions/ext-one",
  ref: "test-pub/ext-one",
  state: "PUBLISHED",
  createTime: "2020-06-30T00:21:06.722782Z",
};
const TEST_EXTENSION_2 = {
  name: "publishers/test-pub/extensions/ext-two",
  ref: "test-pub/ext-two",
  state: "PUBLISHED",
  createTime: "2020-06-30T00:21:06.722782Z",
};
const TEST_EXTENSION_3 = {
  name: "publishers/test-pub/extensions/ext-three",
  ref: "test-pub/ext-three",
  state: "UNPUBLISHED",
  createTime: "2020-06-30T00:21:06.722782Z",
};
const TEST_EXT_VERSION_1 = {
  name: "publishers/test-pub/extensions/ext-one/versions/0.0.1",
  ref: "test-pub/ext-one@0.0.1",
  spec: EXT_SPEC,
  state: "UNPUBLISHED",
  hash: "12345",
  createTime: "2020-06-30T00:21:06.722782Z",
};
const TEST_EXT_VERSION_2 = {
  name: "publishers/test-pub/extensions/ext-one/versions/0.0.2",
  ref: "test-pub/ext-one@0.0.2",
  spec: EXT_SPEC,
  state: "PUBLISHED",
  hash: "23456",
  createTime: "2020-06-30T00:21:06.722782Z",
};
const TEST_EXT_VERSION_3 = {
  name: "publishers/test-pub/extensions/ext-one/versions/0.0.3",
  ref: "test-pub/ext-one@0.0.3",
  spec: EXT_SPEC,
  state: "PUBLISHED",
  hash: "34567",
  createTime: "2020-06-30T00:21:06.722782Z",
};
const TEST_INSTANCE_1 = {
  name: "projects/invader-zim/instances/image-resizer-1",
  createTime: "2019-06-19T00:20:10.416947Z",
  updateTime: "2019-06-19T00:21:06.722782Z",
  state: "ACTIVE",
  config: {
    name:
      "projects/invader-zim/instances/image-resizer-1/configurations/5b1fb749-764d-4bd1-af60-bb7f22d27860",
    createTime: "2019-06-19T00:21:06.722782Z",
  },
};

const TEST_INSTANCE_2 = {
  name: "projects/invader-zim/instances/image-resizer",
  createTime: "2019-05-19T00:20:10.416947Z",
  updateTime: "2019-05-19T00:20:10.416947Z",
  state: "ACTIVE",
  config: {
    name:
      "projects/invader-zim/instances/image-resizer/configurations/95355951-397f-4821-a5c2-9c9788b2cc63",
    createTime: "2019-05-19T00:20:10.416947Z",
  },
};

const TEST_INSTANCES_RESPONSE = {
  instances: [TEST_INSTANCE_1, TEST_INSTANCE_2],
};

const TEST_INSTANCES_RESPONSE_NEXT_PAGE_TOKEN: any = _.cloneDeep(TEST_INSTANCES_RESPONSE);
TEST_INSTANCES_RESPONSE_NEXT_PAGE_TOKEN.nextPageToken = "abc123";

const PACKAGE_URI = "https://storage.googleapis.com/ABCD.zip";
const SOURCE_NAME = "projects/firebasemods/sources/abcd";
const TEST_SOURCE = {
  name: SOURCE_NAME,
  packageUri: PACKAGE_URI,
  hash: "deadbeef",
  spec: {
    name: "test",
    displayName: "Old",
    description: "descriptive",
    version: "1.0.0",
    license: "MIT",
    resources: [
      {
        name: "resource1",
        type: "firebaseextensions.v1beta.function",
        description: "desc",
        propertiesYaml:
          "eventTrigger:\n  eventType: providers/cloud.firestore/eventTypes/document.write\n  resource: projects/${PROJECT_ID}/databases/(default)/documents/${COLLECTION_PATH}/{documentId}\nlocation: ${LOCATION}",
      },
    ],
    author: { authorName: "Tester" },
    contributors: [{ authorName: "Tester 2" }],
    billingRequired: true,
    sourceUrl: "test.com",
    params: [],
  },
};

const NEXT_PAGE_TOKEN = "random123";
const PUBLISHED_EXTENSIONS = { extensions: [TEST_EXTENSION_1, TEST_EXTENSION_2] };
const ALL_EXTENSIONS = {
  extensions: [TEST_EXTENSION_1, TEST_EXTENSION_2, TEST_EXTENSION_3],
};
const PUBLISHED_WITH_TOKEN = { extensions: [TEST_EXTENSION_1], nextPageToken: NEXT_PAGE_TOKEN };
const NEXT_PAGE_EXTENSIONS = { extensions: [TEST_EXTENSION_2] };

const PUBLISHED_EXT_VERSIONS = { extensionVersions: [TEST_EXT_VERSION_2, TEST_EXT_VERSION_3] };
const ALL_EXT_VERSIONS = {
  extensionVersions: [TEST_EXT_VERSION_1, TEST_EXT_VERSION_2, TEST_EXT_VERSION_3],
};
const PUBLISHED_VERSIONS_WITH_TOKEN = {
  extensionVersions: [TEST_EXT_VERSION_2],
  nextPageToken: NEXT_PAGE_TOKEN,
};
const NEXT_PAGE_VERSIONS = { extensionVersions: [TEST_EXT_VERSION_3] };

describe("extensions", () => {
  beforeEach(() => {
    helpers.mockAuth(sinon);
  });

  afterEach(() => {
    sinon.restore();
  });

  describe("listInstances", () => {
    afterEach(() => {
      nock.cleanAll();
    });

    it("should return a list of installed extensions instances", async () => {
      nock(api.extensionsOrigin)
        .get(`/${VERSION}/projects/${PROJECT_ID}/instances`)
        .query((queryParams: any) => {
          return queryParams.pageSize === "100";
        })
        .reply(200, TEST_INSTANCES_RESPONSE);

      const instances = await extensionsApi.listInstances(PROJECT_ID);

      expect(instances).to.deep.equal(TEST_INSTANCES_RESPONSE.instances);
      expect(nock.isDone()).to.be.true;
    });

    it("should query for more installed extensions if the response has a next_page_token", async () => {
      nock(api.extensionsOrigin)
        .get(`/${VERSION}/projects/${PROJECT_ID}/instances`)
        .query((queryParams: any) => {
          return queryParams.pageSize === "100";
        })
        .reply(200, TEST_INSTANCES_RESPONSE_NEXT_PAGE_TOKEN);
      nock(api.extensionsOrigin)
        .get(`/${VERSION}/projects/${PROJECT_ID}/instances`)
        .query((queryParams: any) => {
          return queryParams.pageToken === "abc123";
        })
        .reply(200, TEST_INSTANCES_RESPONSE);

      const instances = await extensionsApi.listInstances(PROJECT_ID);

      const expected = TEST_INSTANCES_RESPONSE.instances.concat(
        TEST_INSTANCES_RESPONSE_NEXT_PAGE_TOKEN.instances
      );
      expect(instances).to.deep.equal(expected);
      expect(nock.isDone()).to.be.true;
    });

    it("should throw FirebaseError if any call returns an error", async () => {
      nock(api.extensionsOrigin)
        .get(`/${VERSION}/projects/${PROJECT_ID}/instances`)
        .query((queryParams: any) => {
          return queryParams.pageSize === "100";
        })
        .reply(200, TEST_INSTANCES_RESPONSE_NEXT_PAGE_TOKEN);
      nock(api.extensionsOrigin)
        .get(`/${VERSION}/projects/${PROJECT_ID}/instances`)
        .query((queryParams: any) => {
          return queryParams.pageToken === "abc123";
        })
        .reply(503);

      await expect(extensionsApi.listInstances(PROJECT_ID)).to.be.rejectedWith(FirebaseError);
      expect(nock.isDone()).to.be.true;
    });
  });

  describe("createInstance", () => {
    afterEach(() => {
      nock.cleanAll();
    });

    it("should make a POST call to the correct endpoint, and then poll on the returned operation when given a source", async () => {
      nock(api.extensionsOrigin)
        .post(`/${VERSION}/projects/${PROJECT_ID}/instances/`)
        .reply(200, { name: "operations/abc123" });
      nock(api.extensionsOrigin)
        .get(`/${VERSION}/operations/abc123`)
        .reply(200, { done: true });

      await extensionsApi.createInstanceFromSource(
        PROJECT_ID,
        INSTANCE_ID,
        {
          name: "sources/blah",
          packageUri: "https://test.fake/pacakge.zip",
          hash: "abc123",
          spec: { name: "", version: "0.1.0", sourceUrl: "", roles: [], resources: [], params: [] },
        },
        {}
      );
      expect(nock.isDone()).to.be.true;
    });

    it("should make a POST call to the correct endpoint, and then poll on the returned operation when given an Extension ref", async () => {
      nock(api.extensionsOrigin)
        .post(`/${VERSION}/projects/${PROJECT_ID}/instances/`)
        .reply(200, { name: "operations/abc123" });
      nock(api.extensionsOrigin)
        .get(`/${VERSION}/operations/abc123`)
        .reply(200, { done: true });

      await extensionsApi.createInstanceFromExtensionVersion(
        PROJECT_ID,
        INSTANCE_ID,
        {
          name: "publishers/test-pub/extensions/test-ext/versions/0.1.0",
          ref: "test-pub/test-ext@0.1.0",
          hash: "abc123",
          spec: { name: "", version: "0.1.0", sourceUrl: "", roles: [], resources: [], params: [] },
        },
        {}
      );
      expect(nock.isDone()).to.be.true;
    });

    it("should throw a FirebaseError if create returns an error response", async () => {
      nock(api.extensionsOrigin)
        .post(`/${VERSION}/projects/${PROJECT_ID}/instances/`)
        .reply(500);

      await expect(
        extensionsApi.createInstanceFromSource(
          PROJECT_ID,
          INSTANCE_ID,
          {
            name: "sources/blah",
            packageUri: "https://test.fake/pacakge.zip",
            hash: "abc123",
            spec: {
              name: "",
              version: "0.1.0",
              sourceUrl: "",
              roles: [],
              resources: [],
              params: [],
            },
          },
          {}
        )
      ).to.be.rejectedWith(FirebaseError, "HTTP Error: 500, Unknown Error");
      expect(nock.isDone()).to.be.true;
    });

    it("should include config.extensionRef and config.extensionVersion for an update to a published extension", async () => {
      nock(api.extensionsOrigin)
        .patch(`/${VERSION}/projects/${PROJECT_ID}/instances/${INSTANCE_ID}`)
        .query({ updateMask: "config.extensionRef,config.extensionVersion" })
        .reply(200, { name: "operations/abc123" });
      nock(api.extensionsOrigin)
        .get(`/${VERSION}/operations/abc123`)
        .reply(200, { done: true });

      await extensionsApi.updateInstanceFromRegistry(
        PROJECT_ID,
        INSTANCE_ID,
        "extens-test/firestore-translate-text"
      );

      expect(nock.isDone()).to.be.true;
    });

    it("stop polling and throw if the operation call throws an unexpected error", async () => {
      nock(api.extensionsOrigin)
        .post(`/${VERSION}/projects/${PROJECT_ID}/instances/`)
        .reply(200, { name: "operations/abc123" });
      nock(api.extensionsOrigin)
        .get(`/${VERSION}/operations/abc123`)
        .reply(502);

      await expect(
        extensionsApi.createInstance(PROJECT_ID, INSTANCE_ID, {
          name: "sources/blah",
          packageUri: "https://test.fake/pacakge.zip",
          hash: "abc123",
          spec: {
            name: "",
            version: "0.1.0",
            sourceUrl: "",
            roles: [],
            resources: [],
            params: [],
          },
<<<<<<< HEAD
        )
=======
        })
>>>>>>> de9ea503
      ).to.be.rejectedWith(FirebaseError, "HTTP Error: 502, Unknown Error");
      expect(nock.isDone()).to.be.true;
    });
  });

  describe("configureInstance", () => {
    afterEach(() => {
      nock.cleanAll();
    });

    it("should make a PATCH call to the correct endpoint, and then poll on the returned operation", async () => {
      nock(api.extensionsOrigin)
        .patch(`/${VERSION}/projects/${PROJECT_ID}/instances/${INSTANCE_ID}`)
        .query({ updateMask: "config.params" })
        .reply(200, { name: "operations/abc123" });
      nock(api.extensionsOrigin)
        .get(`/${VERSION}/operations/abc123`)
        .reply(200, { done: false })
        .get(`/${VERSION}/operations/abc123`)
        .reply(200, { done: true });

      await extensionsApi.configureInstance(PROJECT_ID, INSTANCE_ID, { MY_PARAM: "value" });
      expect(nock.isDone()).to.be.true;
    }).timeout(2000);

    it("should throw a FirebaseError if update returns an error response", async () => {
      nock(api.extensionsOrigin)
        .patch(`/${VERSION}/projects/${PROJECT_ID}/instances/${INSTANCE_ID}`)
        .query({ updateMask: "config.params" })
        .reply(500);

      await expect(
        extensionsApi.configureInstance(PROJECT_ID, INSTANCE_ID, { MY_PARAM: "value" })
      ).to.be.rejectedWith(FirebaseError, "HTTP Error: 500");
      expect(nock.isDone()).to.be.true;
    });
  });

  describe("deleteInstance", () => {
    afterEach(() => {
      nock.cleanAll();
    });

    it("should make a DELETE call to the correct endpoint, and then poll on the returned operation", async () => {
      nock(api.extensionsOrigin)
        .delete(`/${VERSION}/projects/${PROJECT_ID}/instances/${INSTANCE_ID}`)
        .reply(200, { name: "operations/abc123" });
      nock(api.extensionsOrigin)
        .get(`/${VERSION}/operations/abc123`)
        .reply(200, { done: true });

      await extensionsApi.deleteInstance(PROJECT_ID, INSTANCE_ID);
      expect(nock.isDone()).to.be.true;
    });

    it("should throw a FirebaseError if delete returns an error response", async () => {
      nock(api.extensionsOrigin)
        .delete(`/${VERSION}/projects/${PROJECT_ID}/instances/${INSTANCE_ID}`)
        .reply(404);

      await expect(extensionsApi.deleteInstance(PROJECT_ID, INSTANCE_ID)).to.be.rejectedWith(
        FirebaseError
      );
      expect(nock.isDone()).to.be.true;
    });
  });

  describe("updateInstance", () => {
    const testSource: extensionsApi.ExtensionSource = {
      name: "abc123",
      packageUri: "www.google.com/pack.zip",
      hash: "abc123",
      spec: {
        name: "abc123",
        version: "0.1.0",
        resources: [],
        sourceUrl: "www.google.com/pack.zip",
      },
    };
    afterEach(() => {
      nock.cleanAll();
    });

    it("should include config.param in updateMask is params are changed", async () => {
      nock(api.extensionsOrigin)
        .patch(`/${VERSION}/projects/${PROJECT_ID}/instances/${INSTANCE_ID}`)
        .query({ updateMask: "config.source.name,config.params" })
        .reply(200, { name: "operations/abc123" });
      nock(api.extensionsOrigin)
        .get(`/${VERSION}/operations/abc123`)
        .reply(200, { done: true });

      await extensionsApi.updateInstance(PROJECT_ID, INSTANCE_ID, testSource, {
        MY_PARAM: "value",
      });

      expect(nock.isDone()).to.be.true;
    });

    it("should not include config.param in updateMask is params aren't changed", async () => {
      nock(api.extensionsOrigin)
        .patch(`/${VERSION}/projects/${PROJECT_ID}/instances/${INSTANCE_ID}`)
        .query({ updateMask: "config.source.name" })
        .reply(200, { name: "operations/abc123" });
      nock(api.extensionsOrigin)
        .get(`/${VERSION}/operations/abc123`)
        .reply(200, { done: true });

      await extensionsApi.updateInstance(PROJECT_ID, INSTANCE_ID, testSource);

      expect(nock.isDone()).to.be.true;
    });

    it("should throw a FirebaseError if update returns an error response", async () => {
      nock(api.extensionsOrigin)
        .patch(`/${VERSION}/projects/${PROJECT_ID}/instances/${INSTANCE_ID}`)
        .query({ updateMask: "config.source.name,config.params" })
        .reply(500);

      await expect(
        extensionsApi.updateInstance(PROJECT_ID, INSTANCE_ID, testSource, { MY_PARAM: "value" })
      ).to.be.rejectedWith(FirebaseError, "HTTP Error: 500");

      expect(nock.isDone()).to.be.true;
    });
  });

  describe("getInstance", () => {
    afterEach(() => {
      nock.cleanAll();
    });

    it("should make a GET call to the correct endpoint", async () => {
      nock(api.extensionsOrigin)
        .get(`/${VERSION}/projects/${PROJECT_ID}/instances/${INSTANCE_ID}`)
        .reply(200);

      await extensionsApi.getInstance(PROJECT_ID, INSTANCE_ID);
      expect(nock.isDone()).to.be.true;
    });

    it("should throw a FirebaseError if the endpoint returns an error response", async () => {
      nock(api.extensionsOrigin)
        .get(`/${VERSION}/projects/${PROJECT_ID}/instances/${INSTANCE_ID}`)
        .reply(404);

      await expect(extensionsApi.getInstance(PROJECT_ID, INSTANCE_ID)).to.be.rejectedWith(
        FirebaseError
      );
      expect(nock.isDone()).to.be.true;
    });
  });

  describe("getSource", () => {
    afterEach(() => {
      nock.cleanAll();
    });

    it("should make a GET call to the correct endpoint", async () => {
      nock(api.extensionsOrigin)
        .get(`/${VERSION}/${SOURCE_NAME}`)
        .reply(200, TEST_SOURCE);

      const source = await extensionsApi.getSource(SOURCE_NAME);
      expect(nock.isDone()).to.be.true;
      expect(source.spec.resources).to.have.lengthOf(1);
      expect(source.spec.resources[0]).to.have.property("properties");
    });

    it("should throw a FirebaseError if the endpoint returns an error response", async () => {
      nock(api.extensionsOrigin)
        .get(`/${VERSION}/${SOURCE_NAME}`)
        .reply(404);

      await expect(extensionsApi.getSource(SOURCE_NAME)).to.be.rejectedWith(FirebaseError);
      expect(nock.isDone()).to.be.true;
    });
  });

  describe("createSource", () => {
    afterEach(() => {
      nock.cleanAll();
    });

    it("should make a POST call to the correct endpoint, and then poll on the returned operation", async () => {
      nock(api.extensionsOrigin)
        .post(`/${VERSION}/projects/${PROJECT_ID}/sources/`)
        .reply(200, { name: "operations/abc123" });
      nock(api.extensionsOrigin)
        .get(`/${VERSION}/operations/abc123`)
        .reply(200, { done: true, response: TEST_SOURCE });

      const source = await extensionsApi.createSource(PROJECT_ID, PACKAGE_URI, ",./");
      expect(nock.isDone()).to.be.true;
      expect(source.spec.resources).to.have.lengthOf(1);
      expect(source.spec.resources[0]).to.have.property("properties");
    });

    it("should throw a FirebaseError if create returns an error response", async () => {
      nock(api.extensionsOrigin)
        .post(`/${VERSION}/projects/${PROJECT_ID}/sources/`)
        .reply(500);

      await expect(extensionsApi.createSource(PROJECT_ID, PACKAGE_URI, "./")).to.be.rejectedWith(
        FirebaseError,
        "HTTP Error: 500, Unknown Error"
      );
      expect(nock.isDone()).to.be.true;
    });

    it("stop polling and throw if the operation call throws an unexpected error", async () => {
      nock(api.extensionsOrigin)
        .post(`/${VERSION}/projects/${PROJECT_ID}/sources/`)
        .reply(200, { name: "operations/abc123" });
      nock(api.extensionsOrigin)
        .get(`/${VERSION}/operations/abc123`)
        .reply(502);

      await expect(extensionsApi.createSource(PROJECT_ID, PACKAGE_URI, "./")).to.be.rejectedWith(
        FirebaseError,
        "HTTP Error: 502, Unknown Error"
      );
      expect(nock.isDone()).to.be.true;
    });
  });
});

describe("publishExtensionVersion", () => {
  afterEach(() => {
    nock.cleanAll();
  });

  it("should make a POST call to the correct endpoint, and then poll on the returned operation", async () => {
    nock(api.extensionsOrigin)
      .post(`/${VERSION}/publishers/test-pub/extensions/ext-one/versions:publish`)
      .reply(200, { name: "operations/abc123" });
    nock(api.extensionsOrigin)
      .get(`/${VERSION}/operations/abc123`)
      .reply(200, {
        done: true,
        response: TEST_EXT_VERSION_3,
      });

    const res = await extensionsApi.publishExtensionVersion(
      TEST_EXT_VERSION_3.ref,
      "www.google.com/test-extension.zip"
    );
    expect(res).to.deep.equal(TEST_EXT_VERSION_3);
    expect(nock.isDone()).to.be.true;
  });

  it("should throw a FirebaseError if publishExtensionVersion returns an error response", async () => {
    nock(api.extensionsOrigin)
      .post(`/${VERSION}/publishers/${PUBLISHER_ID}/extensions/${EXTENSION_ID}/versions:publish`)
      .reply(500);

    await expect(
      extensionsApi.publishExtensionVersion(
        `${PUBLISHER_ID}/${EXTENSION_ID}@${EXTENSION_VERSION}`,
        "www.google.com/test-extension.zip",
        "/"
      )
    ).to.be.rejectedWith(FirebaseError, "HTTP Error: 500, Unknown Error");
    expect(nock.isDone()).to.be.true;
  });

  it("stop polling and throw if the operation call throws an unexpected error", async () => {
    nock(api.extensionsOrigin)
      .post(`/${VERSION}/publishers/${PUBLISHER_ID}/extensions/${EXTENSION_ID}/versions:publish`)
      .reply(200, { name: "operations/abc123" });
    nock(api.extensionsOrigin)
      .get(`/${VERSION}/operations/abc123`)
      .reply(502);

    await expect(
      extensionsApi.publishExtensionVersion(
        `${PUBLISHER_ID}/${EXTENSION_ID}@${EXTENSION_VERSION}`,
        "www.google.com/test-extension.zip",
        "/"
      )
    ).to.be.rejectedWith(FirebaseError, "HTTP Error: 502, Unknown Error");
    expect(nock.isDone()).to.be.true;
  });

  it("should throw an error for an invalid ref", async () => {
    await expect(
      extensionsApi.publishExtensionVersion(
        `${PUBLISHER_ID}/${EXTENSION_ID}`,
        "www.google.com/test-extension.zip",
        "/"
      )
    ).to.be.rejectedWith(FirebaseError, "ExtensionVersion ref");
  });
});

describe("unpublishExtension", () => {
  afterEach(() => {
    nock.cleanAll();
  });

  it("should make a POST call to the correct endpoint", async () => {
    nock(api.extensionsOrigin)
      .post(`/${VERSION}/publishers/${PUBLISHER_ID}/extensions/${EXTENSION_ID}:unpublish`)
      .reply(200);

    await extensionsApi.unpublishExtension(`${PUBLISHER_ID}/${EXTENSION_ID}`);
    expect(nock.isDone()).to.be.true;
  });

  it("should throw a FirebaseError if the endpoint returns an error response", async () => {
    nock(api.extensionsOrigin)
      .post(`/${VERSION}/publishers/${PUBLISHER_ID}/extensions/${EXTENSION_ID}:unpublish`)
      .reply(404);

    await expect(
      extensionsApi.unpublishExtension(`${PUBLISHER_ID}/${EXTENSION_ID}`)
    ).to.be.rejectedWith(FirebaseError);
    expect(nock.isDone()).to.be.true;
  });

  it("should throw an error for an invalid ref", async () => {
    await expect(
      extensionsApi.unpublishExtension(`${PUBLISHER_ID}/${EXTENSION_ID}@`)
    ).to.be.rejectedWith(FirebaseError, "Extension reference must be in format");
  });
});

describe("getExtension", () => {
  afterEach(() => {
    nock.cleanAll();
  });

  it("should make a GET call to the correct endpoint", async () => {
    nock(api.extensionsOrigin)
      .get(`/${VERSION}/publishers/${PUBLISHER_ID}/extensions/${EXTENSION_ID}`)
      .reply(200);

    await extensionsApi.getExtension(`${PUBLISHER_ID}/${EXTENSION_ID}`);
    expect(nock.isDone()).to.be.true;
  });

  it("should throw a FirebaseError if the endpoint returns an error response", async () => {
    nock(api.extensionsOrigin)
      .get(`/${VERSION}/publishers/${PUBLISHER_ID}/extensions/${EXTENSION_ID}`)
      .reply(404);

    await expect(extensionsApi.getExtension(`${PUBLISHER_ID}/${EXTENSION_ID}`)).to.be.rejectedWith(
      FirebaseError
    );
    expect(nock.isDone()).to.be.true;
  });

  it("should throw an error for an invalid ref", async () => {
    await expect(extensionsApi.getExtension(`${PUBLISHER_ID}`)).to.be.rejectedWith(
      FirebaseError,
      "Extension reference must be in format"
    );
  });
});

describe("getExtensionVersion", () => {
  afterEach(() => {
    nock.cleanAll();
  });

  it("should make a GET call to the correct endpoint", async () => {
    nock(api.extensionsOrigin)
      .get(
        `/${VERSION}/publishers/${PUBLISHER_ID}/extensions/${EXTENSION_ID}/versions/${EXTENSION_VERSION}`
      )
      .reply(200, TEST_EXTENSION_1);

    const got = await extensionsApi.getExtensionVersion(
      `${PUBLISHER_ID}/${EXTENSION_ID}@${EXTENSION_VERSION}`
    );
    expect(got).to.deep.equal(TEST_EXTENSION_1);
    expect(nock.isDone()).to.be.true;
  });

  it("should throw a FirebaseError if the endpoint returns an error response", async () => {
    nock(api.extensionsOrigin)
      .get(
        `/${VERSION}/publishers/${PUBLISHER_ID}/extensions/${EXTENSION_ID}/versions/${EXTENSION_VERSION}`
      )
      .reply(404);

    await expect(
      extensionsApi.getExtensionVersion(`${PUBLISHER_ID}/${EXTENSION_ID}@${EXTENSION_VERSION}`)
    ).to.be.rejectedWith(FirebaseError);
    expect(nock.isDone()).to.be.true;
  });

  it("should throw an error for an invalid ref", async () => {
    await expect(
      extensionsApi.getExtensionVersion(`${PUBLISHER_ID}//${EXTENSION_ID}`)
    ).to.be.rejectedWith(FirebaseError, "Extension reference must be in format");
  });
});

describe("listExtensions", () => {
  afterEach(() => {
    nock.cleanAll();
  });

  it("should return a list of published extensions", async () => {
    nock(api.extensionsOrigin)
      .get(`/${VERSION}/publishers/${PUBLISHER_ID}/extensions`)
      .query((queryParams: any) => {
        queryParams.pageSize === "100";
        return queryParams;
      })
      .reply(200, PUBLISHED_EXTENSIONS);

    const extensions = await extensionsApi.listExtensions(PUBLISHER_ID);
    expect(extensions).to.deep.equal(PUBLISHED_EXTENSIONS.extensions);
    expect(nock.isDone()).to.be.true;
  });

  it("should return a list of all extensions", async () => {
    nock(api.extensionsOrigin)
      .get(`/${VERSION}/publishers/${PUBLISHER_ID}/extensions`)
      .query((queryParams: any) => {
        queryParams.pageSize === "100";
        return queryParams;
      })
      .reply(200, ALL_EXTENSIONS);

    const extensions = await extensionsApi.listExtensions(PUBLISHER_ID);

    expect(extensions).to.deep.equal(ALL_EXTENSIONS.extensions);
    expect(nock.isDone()).to.be.true;
  });

  it("should query for more extensions if the response has a next_page_token", async () => {
    nock(api.extensionsOrigin)
      .get(`/${VERSION}/publishers/${PUBLISHER_ID}/extensions`)
      .query((queryParams: any) => {
        queryParams.pageSize === "100";
        return queryParams;
      })
      .reply(200, PUBLISHED_WITH_TOKEN);
    nock(api.extensionsOrigin)
      .get(`/${VERSION}/publishers/${PUBLISHER_ID}/extensions`)
      .query((queryParams: any) => {
        queryParams.pageSize === "100";
        queryParams.pageToken === NEXT_PAGE_TOKEN;
        return queryParams;
      })
      .reply(200, NEXT_PAGE_EXTENSIONS);

    const extensions = await extensionsApi.listExtensions(PUBLISHER_ID);

    const expected = PUBLISHED_WITH_TOKEN.extensions.concat(NEXT_PAGE_EXTENSIONS.extensions);
    expect(extensions).to.deep.equal(expected);
    expect(nock.isDone()).to.be.true;
  });

  it("should throw FirebaseError if any call returns an error", async () => {
    nock(api.extensionsOrigin)
      .get(`/${VERSION}/publishers/${PUBLISHER_ID}/extensions`)
      .query((queryParams: any) => {
        queryParams.pageSize === "100";
        return queryParams;
      })
      .reply(503, PUBLISHED_EXTENSIONS);

    await expect(extensionsApi.listExtensions(PUBLISHER_ID)).to.be.rejectedWith(FirebaseError);
    expect(nock.isDone()).to.be.true;
  });
});

describe("listExtensionVersions", () => {
  afterEach(() => {
    nock.cleanAll();
  });

  it("should return a list of published extension versions", async () => {
    nock(api.extensionsOrigin)
      .get(`/${VERSION}/publishers/${PUBLISHER_ID}/extensions/${EXTENSION_ID}/versions`)
      .query((queryParams: any) => {
        queryParams.pageSize === "100";
        return queryParams;
      })
      .reply(200, PUBLISHED_EXT_VERSIONS);

    const extensions = await extensionsApi.listExtensionVersions(`${PUBLISHER_ID}/${EXTENSION_ID}`);
    expect(extensions).to.deep.equal(PUBLISHED_EXT_VERSIONS.extensionVersions);
    expect(nock.isDone()).to.be.true;
  });

  it("should return a list of all extension versions", async () => {
    nock(api.extensionsOrigin)
      .get(`/${VERSION}/publishers/${PUBLISHER_ID}/extensions/${EXTENSION_ID}/versions`)
      .query((queryParams: any) => {
        queryParams.pageSize === "100";
        return queryParams;
      })
      .reply(200, ALL_EXT_VERSIONS);

    const extensions = await extensionsApi.listExtensionVersions(`${PUBLISHER_ID}/${EXTENSION_ID}`);

    expect(extensions).to.deep.equal(ALL_EXT_VERSIONS.extensionVersions);
    expect(nock.isDone()).to.be.true;
  });

  it("should query for more extension versions if the response has a next_page_token", async () => {
    nock(api.extensionsOrigin)
      .get(`/${VERSION}/publishers/${PUBLISHER_ID}/extensions/${EXTENSION_ID}/versions`)
      .query((queryParams: any) => {
        queryParams.pageSize === "100";
        return queryParams;
      })
      .reply(200, PUBLISHED_VERSIONS_WITH_TOKEN);
    nock(api.extensionsOrigin)
      .get(`/${VERSION}/publishers/${PUBLISHER_ID}/extensions/${EXTENSION_ID}/versions`)
      .query((queryParams: any) => {
        queryParams.pageSize === "100";
        queryParams.pageToken === NEXT_PAGE_TOKEN;
        return queryParams;
      })
      .reply(200, NEXT_PAGE_VERSIONS);

    const extensions = await extensionsApi.listExtensionVersions(`${PUBLISHER_ID}/${EXTENSION_ID}`);

    const expected = PUBLISHED_VERSIONS_WITH_TOKEN.extensionVersions.concat(
      NEXT_PAGE_VERSIONS.extensionVersions
    );
    expect(extensions).to.deep.equal(expected);
    expect(nock.isDone()).to.be.true;
  });

  it("should throw FirebaseError if any call returns an error", async () => {
    nock(api.extensionsOrigin)
      .get(`/${VERSION}/publishers/${PUBLISHER_ID}/extensions/${EXTENSION_ID}/versions`)
      .query((queryParams: any) => {
        queryParams.pageSize === "100";
        return queryParams;
      })
      .reply(200, PUBLISHED_VERSIONS_WITH_TOKEN);
    nock(api.extensionsOrigin)
      .get(`/${VERSION}/publishers/${PUBLISHER_ID}/extensions/${EXTENSION_ID}/versions`)
      .query((queryParams: any) => {
        queryParams.pageSize === "100";
        queryParams.nextPageToken === NEXT_PAGE_TOKEN;
        return queryParams;
      })
      .reply(500);

    await expect(
      extensionsApi.listExtensionVersions(`${PUBLISHER_ID}/${EXTENSION_ID}`)
    ).to.be.rejectedWith(FirebaseError);
    expect(nock.isDone()).to.be.true;
  });

  it("should throw an error for an invalid ref", async () => {
    await expect(extensionsApi.listExtensionVersions("")).to.be.rejectedWith(
      FirebaseError,
      "Extension reference must be in format"
    );
  });
});

describe("registerPublisherProfile", () => {
  afterEach(() => {
    nock.cleanAll();
  });

  const PUBLISHER_PROFILE = {
    name: "projects/test-publisher/publisherProfile",
    publisherId: "test-publisher",
    registerTime: "2020-06-30T00:21:06.722782Z",
  };
  it("should make a POST call to the correct endpoint", async () => {
    nock(api.extensionsOrigin)
      .post(`/${VERSION}/projects/${PROJECT_ID}/publisherProfile:register`)
      .reply(200, PUBLISHER_PROFILE);

    const res = await extensionsApi.registerPublisherProfile(PROJECT_ID, PUBLISHER_ID);
    expect(res).to.deep.equal(PUBLISHER_PROFILE);
    expect(nock.isDone()).to.be.true;
  });

  it("should throw a FirebaseError if the endpoint returns an error response", async () => {
    nock(api.extensionsOrigin)
      .post(`/${VERSION}/projects/${PROJECT_ID}/publisherProfile:register`)
      .reply(404);
    await expect(
      extensionsApi.registerPublisherProfile(PROJECT_ID, PUBLISHER_ID)
    ).to.be.rejectedWith(FirebaseError);
    expect(nock.isDone()).to.be.true;
  });
});<|MERGE_RESOLUTION|>--- conflicted
+++ resolved
@@ -331,11 +331,7 @@
             resources: [],
             params: [],
           },
-<<<<<<< HEAD
-        )
-=======
         })
->>>>>>> de9ea503
       ).to.be.rejectedWith(FirebaseError, "HTTP Error: 502, Unknown Error");
       expect(nock.isDone()).to.be.true;
     });
