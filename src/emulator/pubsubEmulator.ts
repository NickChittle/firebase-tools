import * as childProcess from "child_process";
import * as request from "request";
import { PubSub, Subscription, Message } from "@google-cloud/pubsub";

import { EmulatorInfo, EmulatorInstance, Emulators } from "../emulator/types";
import * as javaEmulators from "../serve/javaEmulators";
import { Constants } from "./constants";
import { FirebaseError } from "../error";

export interface PubsubEmulatorArgs {
  projectId?: string;
  port?: number;
  host?: string;
<<<<<<< HEAD
=======
  projectId?: string;
  auto_download?: boolean;
>>>>>>> a6de1543
}

export class PubsubEmulator implements EmulatorInstance {
  pubsub: PubSub;
  triggers: Map<string, string>;
  subscriptions: Map<string, Subscription>;

  constructor(private args: PubsubEmulatorArgs) {
    // TODO: Audit all console.logs

    // TODO: Variable project
    const port = this.getInfo().port;
    this.pubsub = new PubSub({
      apiEndpoint: `localhost:${port}`,
      projectId: "fir-dumpster",
    });

    this.triggers = new Map();
    this.subscriptions = new Map();
  }

  async start(): Promise<void> {
<<<<<<< HEAD
    // /Library/Java/JavaVirtualMachines/default/Contents/Home/bin/java
    //    -jar /Users/samstern/google-cloud-sdk/platform/pubsub-emulator/lib/cloud-pubsub-emulator-0.1-SNAPSHOT-all.jar
    //    --host=localhost --port=8085

    // TODO: Maybe combine this logic with some of the JavaEmulators stuff?
    // TODO: Do a simpler check for presence of "gcloud" and "pubsub emulator"
    this.instance = childProcess.spawn(
      "gcloud",
      ["--quiet", "beta", "emulators", "pubsub", "start"],
      {
        stdio: ["inherit", "pipe", "pipe"],
      }
    );

    if (!this.instance) {
      throw new FirebaseError("Failed to start the PubSub emulator.");
    }

    this.instance.on("error", (err: any) => {
      console.warn("error", err);
    });

    // TODO: Should we wait to construct the client before then?
    return Promise.resolve();
=======
    return javaEmulators.start(Emulators.PUBSUB, this.args);
>>>>>>> a6de1543
  }

  async connect(): Promise<void> {
    return Promise.resolve();
  }

  async stop(): Promise<void> {
    return javaEmulators.stop(Emulators.PUBSUB);
  }

  getInfo(): EmulatorInfo {
    const host = this.args.host || Constants.getDefaultHost(Emulators.PUBSUB);
    const port = this.args.port || Constants.getDefaultPort(Emulators.PUBSUB);

    return {
      host,
      port,
    };
  }

  getName(): Emulators {
    return Emulators.PUBSUB;
  }

  async addTrigger(topicName: string, trigger: string) {
    console.log(`addTrigger(${topicName}, ${trigger})`);
    if (this.triggers.has(topicName) && this.subscriptions.has(topicName)) {
      console.log("Trigger already exists");
      return;
    }

    const topic = this.pubsub.topic(topicName);
    try {
      console.log(`Creating topic: ${topicName}`);
      await topic.create();
    } catch (e) {
      if (e && e.code === 6) {
        console.log(`Topic ${topicName} exists`);
      } else {
        throw e;
      }
    }

    const subName = `emulator-sub-${topicName}`;
    let sub;
    try {
      console.log(`Creating sub for topic: ${topicName}`);
      [sub] = await topic.createSubscription(subName);
    } catch (e) {
      if (e && e.code === 6) {
        console.log(`Sub for ${topicName} exists`);
        sub = topic.subscription(`emulator-sub-${topicName}`);
      } else {
        console.warn(JSON.stringify(e));
        throw e;
      }
    }

    sub.on("message", (message: Message) => {
      this.onMessage(topicName, message);
    });

    this.triggers.set(topicName, trigger);
    this.subscriptions.set(topicName, sub);
  }

  private onMessage(topicName: string, message: Message) {
    const trigger = this.triggers.get(topicName);
    if (!trigger) {
      // TODO: Throw
      console.log(`No trigger for topic: ${topicName}`);
      return;
    }

    // TODO
    const projectId = "fir-dumpster";

    const body = {
      context: {
        // TODO: Is this an acceptable eventId?
        eventId: message.id,
        resource: {
          service: "pubsub.googleapis.com",
          name: `projects/${projectId}/topics/${topicName}`,
        },
        eventType: "google.pubsub.topic.publish",
        timestamp: message.publishTime.toISOString(),
      },
      data: {
        data: message.data,
        attributes: message.attributes,
      },
    };

    // TODO: Take functions emulator host and port as input
    const functionsUrl = `http://localhost:5001/functions/projects/${topicName}/triggers/${trigger}`;
    request.post(functionsUrl, {
      body: JSON.stringify(body),
    });

    // TODO: Wait for success before ack.
    message.ack();
  }
}<|MERGE_RESOLUTION|>--- conflicted
+++ resolved
@@ -8,14 +8,10 @@
 import { FirebaseError } from "../error";
 
 export interface PubsubEmulatorArgs {
-  projectId?: string;
+  projectId: string;
   port?: number;
   host?: string;
-<<<<<<< HEAD
-=======
-  projectId?: string;
   auto_download?: boolean;
->>>>>>> a6de1543
 }
 
 export class PubsubEmulator implements EmulatorInstance {
@@ -38,34 +34,7 @@
   }
 
   async start(): Promise<void> {
-<<<<<<< HEAD
-    // /Library/Java/JavaVirtualMachines/default/Contents/Home/bin/java
-    //    -jar /Users/samstern/google-cloud-sdk/platform/pubsub-emulator/lib/cloud-pubsub-emulator-0.1-SNAPSHOT-all.jar
-    //    --host=localhost --port=8085
-
-    // TODO: Maybe combine this logic with some of the JavaEmulators stuff?
-    // TODO: Do a simpler check for presence of "gcloud" and "pubsub emulator"
-    this.instance = childProcess.spawn(
-      "gcloud",
-      ["--quiet", "beta", "emulators", "pubsub", "start"],
-      {
-        stdio: ["inherit", "pipe", "pipe"],
-      }
-    );
-
-    if (!this.instance) {
-      throw new FirebaseError("Failed to start the PubSub emulator.");
-    }
-
-    this.instance.on("error", (err: any) => {
-      console.warn("error", err);
-    });
-
-    // TODO: Should we wait to construct the client before then?
-    return Promise.resolve();
-=======
     return javaEmulators.start(Emulators.PUBSUB, this.args);
->>>>>>> a6de1543
   }
 
   async connect(): Promise<void> {
