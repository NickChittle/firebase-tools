--- conflicted
+++ resolved
@@ -147,11 +147,7 @@
   }
   if (nextPageToken) {
     // Prompt user for project ID if we can't list all projects in 1 page
-<<<<<<< HEAD
-    logger.debug(`Found ${projects.length} projects, selecting via prompt`);
-=======
     logger.debug(`Found more than ${projects.length} projects, selecting via prompt`);
->>>>>>> 0d409f85
     return selectProjectByPrompting();
   }
   return selectProjectFromList(projects);
