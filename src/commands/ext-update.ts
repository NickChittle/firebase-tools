--- conflicted
+++ resolved
@@ -2,12 +2,9 @@
 import * as _ from "lodash";
 import * as marked from "marked";
 import * as ora from "ora";
-<<<<<<< HEAD
 import TerminalRenderer = require("marked-terminal");
 
-=======
 import { checkMinRequiredVersion } from "../checkMinRequiredVersion";
->>>>>>> f00e0c7a
 import { Command } from "../command";
 import { FirebaseError } from "../error";
 import { displayNode10UpdateBillingNotice } from "../extensions/billingMigrationHelper";
@@ -56,12 +53,8 @@
     "firebaseextensions.instances.get",
   ])
   .before(ensureExtensionsApiEnabled)
-<<<<<<< HEAD
+  .before(checkMinRequiredVersion, "extMinVersion")
   .action(async (instanceId: string, updateSource: string, options: any) => {
-=======
-  .before(checkMinRequiredVersion, "extMinVersion")
-  .action(async (instanceId: string, directoryOrUrl: string, options: any) => {
->>>>>>> f00e0c7a
     const spinner = ora.default(
       `Updating ${clc.bold(instanceId)}. This usually takes 3 to 5 minutes...`
     );
@@ -210,34 +203,22 @@
           }
         }
       }
-<<<<<<< HEAD
       await displayChanges(existingSpec, newSpec, published);
-=======
-      await displayChanges(currentSpec, newSpec);
       if (newSpec.billingRequired) {
         const enabled = await isBillingEnabled(projectId);
         if (!enabled) {
-          await displayNode10UpdateBillingNotice(currentSpec, newSpec, false);
+          await displayNode10UpdateBillingNotice(existingSpec, newSpec, false);
           await enableBilling(projectId, instanceId);
         } else {
-          await displayNode10UpdateBillingNotice(currentSpec, newSpec, true);
-        }
-      }
->>>>>>> f00e0c7a
+          await displayNode10UpdateBillingNotice(existingSpec, newSpec, true);
+        }
+      }
       const newParams = await paramHelper.promptForNewParams(
         existingSpec,
         newSpec,
         existingParams,
         projectId
       );
-<<<<<<< HEAD
-      const rolesToRemove = _.differenceWith(
-        existingSpec.roles,
-        _.get(newSpec, "roles", []),
-        _.isEqual
-      );
-=======
->>>>>>> f00e0c7a
       spinner.start();
       const updateOptions: UpdateOptions = {
         projectId,
