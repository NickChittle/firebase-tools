import * as fs from "fs";
import * as path from "path";

import * as api from "./api";
import { Tokens, User, Account } from "./auth";
import { logger } from "./logger";

// Interface for a valid JSON refresh token credential, so the
// fields must be snake_case not camelCase.
interface RefreshTokenCredential {
  client_id: string; // eslint-disable-line
  client_secret: string; // eslint-disable-line
  refresh_token: string; // eslint-disable-line
  type: string; // eslint-disable-line
}

/**
 * Get a path to the application default credentials JSON file.
 */
export async function getCredentialPathAsync(account: Account): Promise<string | undefined> {
  const filePath = credFilePath(account.user);
  if (!filePath) {
    logger.debug("defaultcredentials: could not create path to default credentials file.");
    return undefined;
  }

  const cred = getCredential(account.tokens);
  if (!cred) {
    logger.debug("defaultcredentials: no credential available.");
    return undefined;
  }

  // We could use fs.writeFileSync() here but it's important that the caller understands
  // that this is a somewhat expensive operation so we make it a Promise.
  logger.debug(`defaultcredentials: writing to file ${filePath}`);
  return new Promise((res, rej) => {
    fs.writeFile(filePath, JSON.stringify(cred, undefined, 2), "utf8", (err) => {
      if (err) {
        rej(err);
      } else {
        res(filePath);
      }
    });
  });
}

/**
 * Delete the credentials, to be used when logging out.
 */
export function clearCredentials(account: Account): void {
  const filePath = credFilePath(account.user);
  if (!filePath) {
    return;
  }

  if (!fs.existsSync(filePath)) {
    return;
  }

  fs.unlinkSync(filePath);
}

function getCredential(tokens: Tokens): RefreshTokenCredential | undefined {
  if (tokens.refresh_token) {
    return {
      client_id: api.clientId,
      client_secret: api.clientSecret,
      refresh_token: tokens.refresh_token,
      type: "authorized_user",
    };
  }
}

function credFilePath(user: User): string | undefined {
  // This logic is stolen from firebase-admin-node:
  // https://github.com/firebase/firebase-admin-node/blob/0f6c02e3377c3337e4f206e176b2d96ec6dd6c3c/src/auth/credential.ts#L36
  let configDir = undefined;
  if (process.platform.startsWith("win")) {
    configDir = process.env["APPDATA"];
  } else {
    const home = process.env["HOME"];
    if (home) {
      configDir = path.join(home, ".config");
    }
  }

  if (!configDir) {
    return undefined;
  }

  if (!fs.existsSync(configDir)) {
    fs.mkdirSync(configDir);
  }

  const fbtConfigDir = path.join(configDir, "firebase");
  if (!fs.existsSync(fbtConfigDir)) {
    fs.mkdirSync(fbtConfigDir);
  }

  return path.join(fbtConfigDir, `${userEmailSlug(user)}_application_default_credentials.json`);
}

function userEmailSlug(user: User): string {
<<<<<<< HEAD
  const email = user.email ? user.email : "unknown_user";
=======
  const email = user.email || "unknown_user";
>>>>>>> 0d409f85
  const slug = email.replace("@", "_").replace(".", "_");

  return slug;
}<|MERGE_RESOLUTION|>--- conflicted
+++ resolved
@@ -101,11 +101,7 @@
 }
 
 function userEmailSlug(user: User): string {
-<<<<<<< HEAD
-  const email = user.email ? user.email : "unknown_user";
-=======
   const email = user.email || "unknown_user";
->>>>>>> 0d409f85
   const slug = email.replace("@", "_").replace(".", "_");
 
   return slug;
