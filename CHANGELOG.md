--- conflicted
+++ resolved
@@ -1,12 +1,5 @@
-<<<<<<< HEAD
-- Fixes an issue where `ext:dev:init` failed when Typescript was chosen.
-- Add support for reading/writing mfaInfo field in Auth Emulator (#3173).
-- Work around CORS issues with jsdom in Auth Emulator and Emulator Hub (#3224).
-- Fixes port conflict issues with `functions:shell` (#3210).
-- Adds support for multiple accounts via new commands `login:use`, `login:add` and `login:list`.
-=======
 - Fixes native module issues by removing `fast-crc32c` (#3247, #3239)
 - Update to Cloud Firestore emulator v1.11.13 which includes a bug fix for documents which are created and deleted in a single transaction.
 - Fixes an edge case with nextPageToken in batchGet in Auth Emulator (#3231).
 - Removes unused dependencies (#3252).
->>>>>>> 9745db84
+- Adds support for multiple accounts via new commands `login:use`, `login:add` and `login:list`.