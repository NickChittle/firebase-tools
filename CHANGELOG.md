- Fixes issue where `Authorization` header was missing from callable functions in the emulator (#2459).
- Improve support for the Node.js 12 (Beta) runtime in the Functions emulator.
- Allow specifying the config (`firebase.json`) file using the `--config`/`-c` flag.
- Fixes issue where `emulators:exec` could fail to shut down cleanly (#2477).
- Fixes issue where database emulator did not properly load initial rules (#2483).
- Allow starting the UI with `emulators:exec` using the `--ui` flag.
- Fixes issue where multiple CLI instances compete for the same log (#2464).
<<<<<<< HEAD
- Makes it easier to import data from production databases.
=======
- Fixes issue where emulators run from `npm` scripts could not be shut down cleanly (#2507).
>>>>>>> 9133f6c7
<|MERGE_RESOLUTION|>--- conflicted
+++ resolved
@@ -5,8 +5,5 @@
 - Fixes issue where database emulator did not properly load initial rules (#2483).
 - Allow starting the UI with `emulators:exec` using the `--ui` flag.
 - Fixes issue where multiple CLI instances compete for the same log (#2464).
-<<<<<<< HEAD
-- Makes it easier to import data from production databases.
-=======
 - Fixes issue where emulators run from `npm` scripts could not be shut down cleanly (#2507).
->>>>>>> 9133f6c7
+- Makes it easier to import data from production databases.