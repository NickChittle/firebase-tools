<<<<<<< HEAD
- Remove `params` flag from ext:install, ext:update, ext:configure commands as they are replaced by the Extensions Manifest. See https://firebase.google.com/docs/extensions/manifest for more details.
=======
- Fixes bug where secret environment variables were not set on functions (#4543)
>>>>>>> e8ea6c91
<|MERGE_RESOLUTION|>--- conflicted
+++ resolved
@@ -1,5 +1,2 @@
-<<<<<<< HEAD
-- Remove `params` flag from ext:install, ext:update, ext:configure commands as they are replaced by the Extensions Manifest. See https://firebase.google.com/docs/extensions/manifest for more details.
-=======
 - Fixes bug where secret environment variables were not set on functions (#4543)
->>>>>>> e8ea6c91
+- Remove `params` flag from ext:install, ext:update, ext:configure commands as they are replaced by the Extensions Manifest. See https://firebase.google.com/docs/extensions/manifest for more details.