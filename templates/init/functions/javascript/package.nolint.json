{
  "name": "functions",
  "description": "Cloud Functions for Firebase",
  "scripts": {
    "serve": "firebase emulators:start --only functions",
    "shell": "firebase functions:shell",
    "start": "npm run shell",
    "deploy": "firebase deploy --only functions",
    "logs": "firebase functions:log"
  },
  "engines": {
    "node": "12"
  },
  "main": "index.js",
  "dependencies": {
<<<<<<< HEAD
    "firebase-admin": "9.0.0",
    "firebase-functions": "^3.8.0"
=======
    "firebase-admin": "^9.2.0",
    "firebase-functions": "^3.11.0"
>>>>>>> cfb5e210
  },
  "devDependencies": {
    "firebase-functions-test": "^0.2.1"
  },
  "private": true
}<|MERGE_RESOLUTION|>--- conflicted
+++ resolved
@@ -13,13 +13,8 @@
   },
   "main": "index.js",
   "dependencies": {
-<<<<<<< HEAD
-    "firebase-admin": "9.0.0",
-    "firebase-functions": "^3.8.0"
-=======
     "firebase-admin": "^9.2.0",
     "firebase-functions": "^3.11.0"
->>>>>>> cfb5e210
   },
   "devDependencies": {
     "firebase-functions-test": "^0.2.1"
